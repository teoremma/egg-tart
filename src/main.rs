--- conflicted
+++ resolved
@@ -1,9 +1,6 @@
 mod lambda;
-<<<<<<< HEAD
 mod phases;
-=======
 mod lambda_destructive_rewrite;
->>>>>>> 323ae3a6
 
 fn main() {
     println!("Hello, world!");
